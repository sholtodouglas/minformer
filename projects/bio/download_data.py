"""Downloads data for charformer.


python3 projects/bio/download_data.py

<<<<<<< HEAD
python3 projects/bio/download_data.py --dataset open-genome --use-gcs --bucket-name minformer_data
=======
python3 projects/bio/download_data.py --dataset open-genome-imgpr --use-gcs --bucket-name minformer_data --sequence-length=16384
>>>>>>> 33489ff3
"""

import argparse
import os
import urllib.request

import data
import data_hf
from datasets import load_dataset


def parse_args():
    parser = argparse.ArgumentParser(description="Download and process DNA data")
    parser.add_argument(
        "--dataset",
        type=str,
        choices=["human-genome-8192", "open-genome-imgpr"],
        default="open-genome-imgpr",
        help="Type of dataset to download and process",
    )
    parser.add_argument("--use-gcs", action="store_true", help="Use Google Cloud Storage")
    parser.add_argument("--bucket-name", type=str, help="GCS bucket name")
<<<<<<< HEAD
=======
    parser.add_argument("--sequence-length", type=int, default=8192, help="Training seqlen")
>>>>>>> 33489ff3
    return parser.parse_args()


def download_file(url, filename):
    """Download a file if it doesn't exist."""
    if not os.path.exists(filename):
        print(f"Downloading {filename}...")
        urllib.request.urlretrieve(url, filename)
        print(f"Downloaded {filename}")
    else:
        print(f"{filename} already exists. Skipping download.")


def main():
    args = parse_args()
    # Get the directory of the current script
    script_dir = os.path.dirname(os.path.abspath(__file__))

    # Create a 'data' directory in the same location as the script
    data_dir = os.path.join(script_dir, "data")
    os.makedirs(data_dir, exist_ok=True)

    # Set up output directory
    if args.use_gcs:
        output_dir = f"gs://{args.bucket_name}/{args.dataset}/tfrecords/"
    else:
        output_dir = os.path.join(data_dir, f"{args.dataset}/tfrecords/")
        os.makedirs(output_dir, exist_ok=True)

    print(f"Creating packed records at {output_dir}...")

    # Download and process the dataset based on the selected dataset type
    if args.dataset == "human-genome-8192":
        url = (
            "https://ftp.ebi.ac.uk/pub/databases/gencode/Gencode_human/release_45/GRCh38.primary_assembly.genome.fa.gz"
        )
        input_file_path = os.path.join(data_dir, "human_genome.fa.gz")
        download_file(url, input_file_path)
<<<<<<< HEAD
        ds = data.DNADataset(sequence_length=8192)
=======
        ds = data.DNADataset(sequence_length=args.sequence_length)
>>>>>>> 33489ff3
        ds.create_tfrecords(
            input_file_path=input_file_path,
            output_dir=output_dir,
        )
    elif args.dataset == "open-genome-imgpr":
        # https://huggingface.co/datasets/LongSafari/open-genome/resolve/main/stage1/gtdb/gtdb_train_shard_0.parquet
        data_files = {
            "train": "stage1/imgpr/imgpr_train.parquet",
            "test": "stage1/imgpr/imgpr_test.parquet",
        }
        # save as parquet using dataset builder
        hf_ds = load_dataset(
            "LongSafari/open-genome", name="stage1", cache_dir=data_dir, data_files=data_files, num_proc=8
        )
        data_hf.process_and_save_tfrecords(
<<<<<<< HEAD
            hf_ds["train"], os.path.join(output_dir, "stage1/train"), sequence_length=16384
=======
            hf_ds["train"], os.path.join(output_dir, "stage1/train_v2"), sequence_length=args.sequence_length,
>>>>>>> 33489ff3
        )
        # data_hf.process_and_save_tfrecords(hf_ds['test'], os.path.join(output_dir, "stage1/test"), sequence_length=16384)
    else:
        raise ValueError(f"Unsupported dataset: {args.dataset}")
    print("Packed records created successfully.")


if __name__ == "__main__":
    main()<|MERGE_RESOLUTION|>--- conflicted
+++ resolved
@@ -3,11 +3,7 @@
 
 python3 projects/bio/download_data.py
 
-<<<<<<< HEAD
-python3 projects/bio/download_data.py --dataset open-genome --use-gcs --bucket-name minformer_data
-=======
 python3 projects/bio/download_data.py --dataset open-genome-imgpr --use-gcs --bucket-name minformer_data --sequence-length=16384
->>>>>>> 33489ff3
 """
 
 import argparse
@@ -30,10 +26,7 @@
     )
     parser.add_argument("--use-gcs", action="store_true", help="Use Google Cloud Storage")
     parser.add_argument("--bucket-name", type=str, help="GCS bucket name")
-<<<<<<< HEAD
-=======
     parser.add_argument("--sequence-length", type=int, default=8192, help="Training seqlen")
->>>>>>> 33489ff3
     return parser.parse_args()
 
 
@@ -72,11 +65,7 @@
         )
         input_file_path = os.path.join(data_dir, "human_genome.fa.gz")
         download_file(url, input_file_path)
-<<<<<<< HEAD
-        ds = data.DNADataset(sequence_length=8192)
-=======
         ds = data.DNADataset(sequence_length=args.sequence_length)
->>>>>>> 33489ff3
         ds.create_tfrecords(
             input_file_path=input_file_path,
             output_dir=output_dir,
@@ -92,11 +81,7 @@
             "LongSafari/open-genome", name="stage1", cache_dir=data_dir, data_files=data_files, num_proc=8
         )
         data_hf.process_and_save_tfrecords(
-<<<<<<< HEAD
-            hf_ds["train"], os.path.join(output_dir, "stage1/train"), sequence_length=16384
-=======
             hf_ds["train"], os.path.join(output_dir, "stage1/train_v2"), sequence_length=args.sequence_length,
->>>>>>> 33489ff3
         )
         # data_hf.process_and_save_tfrecords(hf_ds['test'], os.path.join(output_dir, "stage1/test"), sequence_length=16384)
     else:
