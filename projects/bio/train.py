--- conflicted
+++ resolved
@@ -1,5 +1,3 @@
-<<<<<<< HEAD
-=======
 """
 
 
@@ -8,7 +6,6 @@
 python3 projects/bio/train.py --checkpoint_dir=/tmp/bio_checkpoints/test_run --checkpoint_interval=10000 --max_seq_len=16384 --data_dir=gs://minformer_data/open-genome-imgpr/tfrecords/stage1/train_v2/ --log_every=10
 
 """
->>>>>>> 33489ff3
 import argparse
 import functools
 import os
@@ -21,14 +18,9 @@
 import jax.numpy as jnp
 import modelling.model as model
 import numpy as np
-<<<<<<< HEAD
-import utils as bio_utils
-from tensorboardX import SummaryWriter
-=======
 from tensorboardX import SummaryWriter
 from jax.profiler import trace
 import data_hf
->>>>>>> 33489ff3
 
 
 def parse_args():
@@ -50,11 +42,7 @@
     parser.add_argument("--eval_every", type=int, default=1000, help="Evaluate model every N steps")
     parser.add_argument("--data_dir", type=str, default="data/tfrecords/", help="Directory containing TFRecord files")
     parser.add_argument(
-<<<<<<< HEAD
-        "--log_dir", type=str, default="/tmp/logs/dna_training", help="Base directory for TensorBoard logs"
-=======
         "--log_dir", type=str, default="/tmp/logs/plasmid", help="Base directory for TensorBoard logs"
->>>>>>> 33489ff3
     )
     parser.add_argument(
         "--checkpoint_dir", type=str, default="/tmp/dna_checkpoints", help="Directory for saving checkpoints"
@@ -96,26 +84,6 @@
             writer.add_scalar(key, value.item(), step)
 
 
-<<<<<<< HEAD
-def eval_batch(
-    batch: Any,
-    dataset: data.DNADataset,
-    weights: model.Weights,
-    writer: SummaryWriter,
-    step: int,
-    cfg: model.Config,
-    batch_row: int = 0,
-):
-    _, internals = model.compute_loss(weights, batch["x"], batch["segment_ids"], batch["y"], cfg)
-    losses = internals["per_token_loss"]
-    length = jnp.sum(batch["segment_ids"][batch_row] != 0) - 1
-    sequence = dataset.detokenize(batch["y"][batch_row, :length])
-    losses = losses[batch_row, :length]
-    bio_utils.visualize_token_prediction_difficulty(sequence, losses, save_image=True, writer=writer, step=step)
-
-
-=======
->>>>>>> 33489ff3
 def main():
     args = parse_args()
 
@@ -125,15 +93,8 @@
     log_dir = os.path.join(args.log_dir, log_dir_name)
 
     # Data setup
-<<<<<<< HEAD
-    ds = data.DNADataset(sequence_length=args.max_seq_len)
-    script_dir = os.path.dirname(os.path.abspath(__file__))
-    data_dir = os.path.join(script_dir, args.data_dir)
-    iter = ds.create_iterator(str(data_dir) + "record_*.tfrecord", batch_size=args.batch_size)
-=======
     # TODO: Configure.
     iter = data_hf.create_iterator(str(args.data_dir) + "record_*.tfrecord", batch_size=args.batch_size, shuffle=True)
->>>>>>> 33489ff3
 
     # Model configuration
     cfg = model.Config(
@@ -215,21 +176,11 @@
                     weights, batch["x"], batch["segment_ids"], batch["y"], opt_state, i
                 )
 
-<<<<<<< HEAD
-            loss, weights, opt_state, internals = step(
-                weights, batch["x"], batch["segment_ids"], batch["y"], opt_state, i
-            )
-
-=======
->>>>>>> 33489ff3
             if i % args.log_every == 0:
                 # Log loss and accuracy to TensorBoard
                 writer.add_scalar("loss", loss, i)
                 writer.add_scalar("accuracy", internals["accuracy"], i)
-<<<<<<< HEAD
-=======
                 writer.add_scalar("num_tokens_per_batch", np.sum(batch['segment_ids'] != 0), i)
->>>>>>> 33489ff3
                 print(f"Step {i}, Loss: {loss}, Accuracy: {internals['accuracy']}")
                 log_metrics(writer, internals, i)
 
