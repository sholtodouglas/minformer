--- conflicted
+++ resolved
@@ -13,31 +13,18 @@
 from flax import struct
 from jax.experimental.pallas.ops.tpu import flash_attention
 from jax.experimental.shard_map import shard_map
-<<<<<<< HEAD
-=======
 from jax.experimental import mesh_utils
->>>>>>> 33489ff3
 from jax.sharding import PartitionSpec as P
 
 
 def create_mesh():
     """Always 1D because only care about FSDP."""
     devices = jax.devices()
-<<<<<<< HEAD
-    mesh = jax.sharding.Mesh(devices, ("x",))
-    return mesh
-
-
-ShardingRules = namedtuple(
-    "FSDPRules", ["batch", "sequence", "d_model", "query_heads", "key_heads", "key_dim", "ffw", "vocab"]
-)
-=======
     mesh_shape = (len(devices),)
     # Create a 1D mesh with all devices along the 'x' axis
     mesh = jax.sharding.Mesh(mesh_utils.create_device_mesh(mesh_shape, devices), ("x",))
     return mesh
 
->>>>>>> 33489ff3
 
 ShardingRules = namedtuple(
     "FSDPRules",
@@ -55,9 +42,6 @@
 
 # Define sharding rules for Fully Sharded Data Parallelism (FSDP)
 fsdp_rules = ShardingRules(
-<<<<<<< HEAD
-    batch="x", sequence=None, d_model="x", query_heads=None, key_heads=None, key_dim=None, ffw=None, vocab=None
-=======
     batch="x",  # Shard batch dimension
     sequence=None,  # Don't shard sequence dimension
     d_model="x",  # Shard model dimension
@@ -66,14 +50,10 @@
     key_dim=None,
     ffw=None,
     vocab=None,
->>>>>>> 33489ff3
 )
 
 # Define sharding rules for model parallelism
 mdl_parallel_rules = ShardingRules(
-<<<<<<< HEAD
-    batch=None, sequence=None, d_model=None, query_heads="x", key_heads="x", key_dim=None, ffw="x", vocab=None
-=======
     batch=None,
     sequence=None,
     d_model=None,
@@ -82,17 +62,12 @@
     key_dim=None,
     ffw="x",  # Shard feed-forward layer
     vocab=None,
->>>>>>> 33489ff3
 )
 
 
 def _logical_to_physical(logical: P, rules: ShardingRules):
     """Converts logical to physical pspec."""
-<<<<<<< HEAD
-    return P(*(getattr(rules, l) for l in logical))
-=======
     return P(*(getattr(rules, axis) for axis in logical))
->>>>>>> 33489ff3
 
 
 def _logical_to_sharding(logical: P, mesh: jax.sharding.Mesh, rules: ShardingRules):
@@ -100,10 +75,7 @@
     return jax.sharding.NamedSharding(mesh, _logical_to_physical(logical, rules))
 
 
-<<<<<<< HEAD
-=======
-
->>>>>>> 33489ff3
+
 @struct.dataclass
 class Config:
     d_model: int
@@ -218,14 +190,11 @@
                 ("d_model", "vocab"),
                 jax.nn.initializers.he_normal(in_axis=0, out_axis=1),
             ),
-<<<<<<< HEAD
-=======
             gamma_final=TensorInfo(
                 jax.ShapeDtypeStruct((cfg.d_model,), cfg.weight_dtype_at_rest),
                 ("d_model",),
                 jax.nn.initializers.constant(1.0),
             ),
->>>>>>> 33489ff3
         )
 
     @classmethod
@@ -418,11 +387,8 @@
     """
     # Div sqrt(key_dim)
     scale = q.shape[-1] ** -0.5
-<<<<<<< HEAD
-=======
     assert q.dtype == jnp.float32
     assert k.dtype == jnp.float32
->>>>>>> 33489ff3
     qk = jnp.einsum("bhtd,bhTd->bhtT", q, k) * scale
     mask = make_attention_mask(q.shape[2], k.shape[2], q_segment_ids, k_segment_ids, q_offset, cfg.causal)
     # Apply the combined mask
@@ -455,9 +421,6 @@
     )
     def _f(q, k, v, q_segment_ids, kv_segment_ids):
         segment_ids = flash_attention.SegmentIds(q_segment_ids, kv_segment_ids)
-<<<<<<< HEAD
-        return flash_attention.flash_attention(q, k, v, segment_ids=segment_ids, causal=True, sm_scale=scale)
-=======
         return flash_attention.flash_attention(q, k, v, segment_ids=segment_ids, causal=True, sm_scale=scale,
                                                 block_sizes=flash_attention.BlockSizes(
                                                 block_q=512,
@@ -472,7 +435,6 @@
                                                 block_k_dq=512,
                                                 block_q_dq=512
                                                ))
->>>>>>> 33489ff3
 
     return _f(q, k, v, q_segment_ids, kv_segment_ids).astype(jnp.bfloat16)
 
@@ -594,11 +556,8 @@
             cache.k[idx] = k
             cache.v[idx] = v
 
-<<<<<<< HEAD
-=======
     # Final layer norm.
     x = rms_norm(x, weights.gamma_final)
->>>>>>> 33489ff3
     # Project to vocabulary size
     logits = jnp.einsum("btd,dv->btv", x, weights.vocab_proj)
     if cache is not None:
