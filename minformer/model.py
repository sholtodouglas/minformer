--- conflicted
+++ resolved
@@ -6,24 +6,14 @@
 from functools import partial
 from typing import Any, Callable
 
-<<<<<<< HEAD
+from collections import namedtuple
 import jax
 import jax.numpy as jnp
 from jax import lax
-=======
-from collections import namedtuple
-import jax
-import jax.numpy as jnp
->>>>>>> 33489ff3
 import orbax.checkpoint as ocp
 from flax import struct
 from jax.experimental.pallas.ops.tpu import flash_attention
 from jax.experimental.shard_map import shard_map
-<<<<<<< HEAD
-from jax.sharding import PartitionSpec as P
-from tpu import ShardingRules, _logical_to_physical, _logical_to_sharding
-
-=======
 from jax.experimental import mesh_utils
 from jax.sharding import PartitionSpec as P
 
@@ -84,7 +74,6 @@
 def _logical_to_sharding(logical: P, mesh: jax.sharding.Mesh, rules: ShardingRules):
     """Converts logical to sharding."""
     return jax.sharding.NamedSharding(mesh, _logical_to_physical(logical, rules))
->>>>>>> 33489ff3
 
 @struct.dataclass
 class Config:
@@ -139,11 +128,8 @@
     w2: jax.Array | TensorInfo
     gamma1: jax.Array | TensorInfo
     gamma2: jax.Array | TensorInfo
-<<<<<<< HEAD
+    gamma_final: jax.Array | TensorInfo
     conv_kernel: jax.Array | TensorInfo
-=======
-    gamma_final: jax.Array | TensorInfo
->>>>>>> 33489ff3
 
     @classmethod
     def abstract(cls, cfg: Config):
@@ -188,16 +174,15 @@
                 ("d_model",),
                 jax.nn.initializers.constant(1.0),
             ),
-<<<<<<< HEAD
+            gamma_final=TensorInfo(
+                jax.ShapeDtypeStruct((cfg.d_model,), cfg.weight_dtype_at_rest),
+                ("d_model",),
+                jax.nn.initializers.constant(1.0),
+            ),
             conv_kernel=TensorInfo(
                 jax.ShapeDtypeStruct((cfg.conv_kernel_size, cfg.d_model, cfg.d_model), cfg.weight_dtype_at_rest),
                 ("kernel", "d_model", "d_model"),
-=======
-            gamma_final=TensorInfo(
-                jax.ShapeDtypeStruct((cfg.d_model,), cfg.weight_dtype_at_rest),
-                ("d_model",),
->>>>>>> 33489ff3
-                jax.nn.initializers.constant(1.0),
+                jax.nn.initializers.he_normal(in_axis=(0, 1), out_axis=2),
             ),
         )
 
@@ -207,7 +192,6 @@
     layers: list[Layer]
     embedding: jax.Array | TensorInfo
     vocab_proj: jax.Array | TensorInfo
-    conv_kernel: jax.Array | TensorInfo
 
     @classmethod
     def abstract(cls, cfg: Config):
@@ -223,14 +207,6 @@
                 ("d_model", "vocab"),
                 jax.nn.initializers.he_normal(in_axis=0, out_axis=1),
             ),
-<<<<<<< HEAD
-            conv_kernel=TensorInfo(
-                jax.ShapeDtypeStruct((cfg.conv_kernel_size, cfg.d_model, cfg.d_model), cfg.weight_dtype_at_rest),
-                ("kernel", "d_model", "d_model"),
-                jax.nn.initializers.constant(1.0),
-            ),
-=======
->>>>>>> 33489ff3
         )
 
     @classmethod
@@ -459,9 +435,6 @@
     )
     def _f(q, k, v, q_segment_ids, kv_segment_ids):
         segment_ids = flash_attention.SegmentIds(q_segment_ids, kv_segment_ids)
-<<<<<<< HEAD
-        return flash_attention.flash_attention(q, k, v, segment_ids=segment_ids, causal=True, sm_scale=scale)
-=======
         return flash_attention.flash_attention(q, k, v, segment_ids=segment_ids, causal=True, sm_scale=scale,
                                                 block_sizes=flash_attention.BlockSizes(
                                                 block_q=512,
@@ -476,12 +449,10 @@
                                                 block_k_dq=512,
                                                 block_q_dq=512
                                                ))
->>>>>>> 33489ff3
 
     return _f(q, k, v, q_segment_ids, kv_segment_ids).astype(jnp.bfloat16)
 
 
-<<<<<<< HEAD
 def conv1d(x, kernel, dilation=1, stride=1, causal=True):
     dn = lax.conv_dimension_numbers(
         x.shape,  # only ndim matters, not shape
@@ -507,28 +478,10 @@
     )
 
 
-=======
->>>>>>> 33489ff3
 def rms_norm(x: jax.Array, gamma: jax.Array) -> jax.Array:
     """Apply RMS normalization."""
     rms = jnp.sqrt(jnp.mean(x**2, axis=-1, keepdims=True) + 1e-6)
     return gamma * x / rms
-
-<<<<<<< HEAD
-=======
-
-def forward_layer(
-    x: jax.Array,
-    segment_ids: jax.Array,
-    layer: Layer,
-    sin: jax.Array,
-    cos: jax.Array,
-    idx: int,
-    cfg: Config,
-    cache: KVCache | None = None,
-) -> tuple[jax.Array, jax.Array, jax.Array]:
-    # First RMSNorm (Pre-LN for attention)
->>>>>>> 33489ff3
 
 def forward_layer(
     x: jax.Array,
@@ -542,7 +495,6 @@
 ) -> tuple[jax.Array, jax.Array, jax.Array]:
     # Cast layer to bfloat16 for faster operations.
     layer = jax.tree.map(lambda x: cfg.active_weight_dtype(x), layer)
-<<<<<<< HEAD
 
     # Initial convolution
     with jax.named_scope("conv1d"):
@@ -552,8 +504,6 @@
         segment_ids = segment_ids[:, :: cfg.conv_stride]
 
     # First RMSNorm (Pre-LN for attention)
-=======
->>>>>>> 33489ff3
     with jax.named_scope("attn_pre_norm"):
         attn_in = rms_norm(x, layer.gamma1)
 
@@ -661,11 +611,8 @@
             cache.k[idx] = k
             cache.v[idx] = v
 
-<<<<<<< HEAD
-=======
     # Final layer norm.
     x = rms_norm(x, weights.gamma_final)
->>>>>>> 33489ff3
     # Project to vocabulary size
     logits = jnp.einsum("btd,dv->btv", x, weights.vocab_proj)
     if cache is not None:
