# minformer

Minimal transformer for arbtirary data (i.e. bio stuff!)

Heavily inspired / stuff lifted from the classic - MinGPT.

## Setup (local):

Get gcloud CLI https://cloud.google.com/sdk/docs/install-sdk

## Setup (GCP)

```
# The first time you run tpu-vm ssh below, it will create a cloud specific ssh key.
# Print the public key and save it into ssh keys in your GCP project.
cat /Users/sholto/.ssh/google_compute_engine.pub
```

## Creating and connecting to a TPU

```
export TPU_ZONE=us-central1-a
export TPU_SIZE=v3-8
export PROJECT_ID=learning-from-play-303306
<<<<<<< HEAD
export TPU_NAME=devbox1
=======
export TPU_NAME=devbox3
>>>>>>> 33489ff3

gcloud compute tpus tpu-vm create $TPU_NAME --zone $TPU_ZONE --accelerator-type=$TPU_SIZE --version=tpu-ubuntu2204-base --project=$PROJECT_ID


gcloud compute tpus tpu-vm ssh $TPU_NAME --zone $TPU_ZONE --project $PROJECT_ID -- -L 8888:localhost:8888
```

The best way to connect is with vscode's remote extension.

Make sure your ssh config that you use in vs code points to your gcp ssh key.

```
Host xxx.xxx.xxx.xx
    HostName xxx.xxx.xxx.xx

Host *
    IdentityFile /Users/sholto/.ssh/google_compute_engine
```

You can then use the remote editor to edit code, and push/pull to sync.

<<<<<<< HEAD
curl -sSL https://install.python-poetry.org | python3 -
echo 'export PATH="~/.local/bin:$PATH"' >> ~/.bashrc && source ~/.bashrc
poetry install --extras "tpu"
=======
```sh
curl -sSL https://install.python-poetry.org | python3 -
echo 'export PATH="~/.local/bin:$PATH"' >> ~/.bashrc && source ~/.bashrc
poetry install
```

All of these within minformer/
To start a poetry venv:

```
poetry shell
```

To start a jupyter kernel (you shouldn't need to do this, because this should be default done by the .toml.)

```
python -m ipykernel install --user --name=minformer_kernel

# Run
jupyter notebook
# Then connect via 'connect to an existing jupyter server'.
```

>>>>>>> 33489ff3

## Profiling

%pip install tensorboard-plugin-profile

```
from jax.profiler import trace
with trace("/tmp/profile"):
    loss, weights, opt_state, internals = step(weights, batch['x'], batch['segment_ids'], batch['y'], opt_state, 0)
    jax.block_until_ready(loss)
```

```
python3 -m tensorboard.main --logdir=/tmp/profile
```

## Run training

```
python3 projects/charformer/train.py --checkpoint_dir=/tmp/charformer_checkpoints/test_run --checkpoint_interval=1000

python3 projects/charformer/train.py --checkpoint_dir=/tmp/charformer_checkpoints/test_run --checkpoint_interval=1000 --resume_from_checkpoint
python3 -m tensorboard.main --logdir=/tmp/logs
```

## Improvements

- [ ] 2nd order optimizer. Can try Shampoo based on recent [AlgoPerf Benchmark Competition](https://mlcommons.org/2024/08/mlc-algoperf-benchmark-competition/)
- [ ] Add jax.checkpoint to reduce memory usage.
- [ ] Try bidirectional attention e.g. splashattention
- [ ] Implement some kind of causal convolution for long context lengths
- [ ] Optimization: fwd/backwards pass using bfloat16 but keep accumulation as f32
- [ ] Weight tying between embedding and output layer
- [ ] GeLU or SwiGLU
- [ ] LayerNorm, RMSNorm
- [ ] FlashAttention
- [ ] FlashAttention2
- [ ] Multi-query attention
- [ ] Grouped attention
- [ ] Look at any recent lama 3.1 tricks https://github.com/meta-llama/llama3/blob/main/llama/model.py
- [ ] Reflection fine tuning
- [ ] @jit forward()<|MERGE_RESOLUTION|>--- conflicted
+++ resolved
@@ -22,11 +22,7 @@
 export TPU_ZONE=us-central1-a
 export TPU_SIZE=v3-8
 export PROJECT_ID=learning-from-play-303306
-<<<<<<< HEAD
-export TPU_NAME=devbox1
-=======
 export TPU_NAME=devbox3
->>>>>>> 33489ff3
 
 gcloud compute tpus tpu-vm create $TPU_NAME --zone $TPU_ZONE --accelerator-type=$TPU_SIZE --version=tpu-ubuntu2204-base --project=$PROJECT_ID
 
@@ -48,15 +44,10 @@
 
 You can then use the remote editor to edit code, and push/pull to sync.
 
-<<<<<<< HEAD
+```sh
 curl -sSL https://install.python-poetry.org | python3 -
 echo 'export PATH="~/.local/bin:$PATH"' >> ~/.bashrc && source ~/.bashrc
 poetry install --extras "tpu"
-=======
-```sh
-curl -sSL https://install.python-poetry.org | python3 -
-echo 'export PATH="~/.local/bin:$PATH"' >> ~/.bashrc && source ~/.bashrc
-poetry install
 ```
 
 All of these within minformer/
@@ -76,7 +67,6 @@
 # Then connect via 'connect to an existing jupyter server'.
 ```
 
->>>>>>> 33489ff3
 
 ## Profiling
 
